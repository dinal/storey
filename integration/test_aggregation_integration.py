import asyncio
from datetime import datetime, timedelta
import pytest

from storey import build_flow, Source, Reduce, Table, V3ioDriver, FlowError, MapWithState, AggregateByKey, FieldAggregator, \
<<<<<<< HEAD
    QueryByKey, WriteToTable
=======
    QueryByKey, WriteToTable, Context
>>>>>>> 19ad46b4

from storey.dtypes import SlidingWindows
from storey.utils import _split_path

from .integration_test_utils import setup_teardown_test, append_return, test_base_time


@pytest.mark.parametrize('partitioned_by_key', [True, False])
def test_aggregate_and_query_with_different_windows(setup_teardown_test, partitioned_by_key):
    table = Table(setup_teardown_test, V3ioDriver(), partitioned_by_key=partitioned_by_key)

    controller = build_flow([
        Source(),
        AggregateByKey([FieldAggregator("number_of_stuff", "col1", ["sum", "avg", "min", "max", "sqr"],
                                        SlidingWindows(['1h', '2h', '24h'], '10m'))],
                       table),
        WriteToTable(table),
        Reduce([], lambda acc, x: append_return(acc, x)),
    ]).run()

    items_in_ingest_batch = 10
    for i in range(items_in_ingest_batch):
        data = {'col1': i}
        controller.emit(data, 'tal', test_base_time + timedelta(minutes=25 * i))

    controller.terminate()
    actual = controller.await_termination()
    expected_results = [
        {'number_of_stuff_sum_1h': 0, 'number_of_stuff_sum_2h': 0, 'number_of_stuff_sum_24h': 0, 'number_of_stuff_min_1h': 0,
         'number_of_stuff_min_2h': 0, 'number_of_stuff_min_24h': 0, 'number_of_stuff_max_1h': 0, 'number_of_stuff_max_2h': 0,
         'number_of_stuff_max_24h': 0, 'number_of_stuff_sqr_1h': 0, 'number_of_stuff_sqr_2h': 0, 'number_of_stuff_sqr_24h': 0,
         'number_of_stuff_avg_1h': 0.0, 'number_of_stuff_avg_2h': 0.0, 'number_of_stuff_avg_24h': 0.0, 'col1': 0},
        {'number_of_stuff_sum_1h': 1, 'number_of_stuff_sum_2h': 1, 'number_of_stuff_sum_24h': 1, 'number_of_stuff_min_1h': 0,
         'number_of_stuff_min_2h': 0, 'number_of_stuff_min_24h': 0, 'number_of_stuff_max_1h': 1, 'number_of_stuff_max_2h': 1,
         'number_of_stuff_max_24h': 1, 'number_of_stuff_sqr_1h': 1, 'number_of_stuff_sqr_2h': 1, 'number_of_stuff_sqr_24h': 1,
         'number_of_stuff_avg_1h': 0.5, 'number_of_stuff_avg_2h': 0.5, 'number_of_stuff_avg_24h': 0.5, 'col1': 1},
        {'number_of_stuff_sum_1h': 3, 'number_of_stuff_sum_2h': 3, 'number_of_stuff_sum_24h': 3, 'number_of_stuff_min_1h': 0,
         'number_of_stuff_min_2h': 0, 'number_of_stuff_min_24h': 0, 'number_of_stuff_max_1h': 2, 'number_of_stuff_max_2h': 2,
         'number_of_stuff_max_24h': 2, 'number_of_stuff_sqr_1h': 5, 'number_of_stuff_sqr_2h': 5, 'number_of_stuff_sqr_24h': 5,
         'number_of_stuff_avg_1h': 1.0, 'number_of_stuff_avg_2h': 1.0, 'number_of_stuff_avg_24h': 1.0, 'col1': 2},
        {'number_of_stuff_sum_1h': 6, 'number_of_stuff_sum_2h': 6, 'number_of_stuff_sum_24h': 6, 'number_of_stuff_min_1h': 1,
         'number_of_stuff_min_2h': 0, 'number_of_stuff_min_24h': 0, 'number_of_stuff_max_1h': 3, 'number_of_stuff_max_2h': 3,
         'number_of_stuff_max_24h': 3, 'number_of_stuff_sqr_1h': 14, 'number_of_stuff_sqr_2h': 14, 'number_of_stuff_sqr_24h': 14,
         'number_of_stuff_avg_1h': 2.0, 'number_of_stuff_avg_2h': 1.5, 'number_of_stuff_avg_24h': 1.5, 'col1': 3},
        {'number_of_stuff_sum_1h': 9, 'number_of_stuff_sum_2h': 10, 'number_of_stuff_sum_24h': 10, 'number_of_stuff_min_1h': 2,
         'number_of_stuff_min_2h': 0, 'number_of_stuff_min_24h': 0, 'number_of_stuff_max_1h': 4, 'number_of_stuff_max_2h': 4,
         'number_of_stuff_max_24h': 4, 'number_of_stuff_sqr_1h': 29, 'number_of_stuff_sqr_2h': 30, 'number_of_stuff_sqr_24h': 30,
         'number_of_stuff_avg_1h': 3.0, 'number_of_stuff_avg_2h': 2.0, 'number_of_stuff_avg_24h': 2.0, 'col1': 4},
        {'number_of_stuff_sum_1h': 12, 'number_of_stuff_sum_2h': 15, 'number_of_stuff_sum_24h': 15, 'number_of_stuff_min_1h': 3,
         'number_of_stuff_min_2h': 1, 'number_of_stuff_min_24h': 0, 'number_of_stuff_max_1h': 5, 'number_of_stuff_max_2h': 5,
         'number_of_stuff_max_24h': 5, 'number_of_stuff_sqr_1h': 50, 'number_of_stuff_sqr_2h': 55, 'number_of_stuff_sqr_24h': 55,
         'number_of_stuff_avg_1h': 4.0, 'number_of_stuff_avg_2h': 3.0, 'number_of_stuff_avg_24h': 2.5, 'col1': 5},
        {'number_of_stuff_sum_1h': 15, 'number_of_stuff_sum_2h': 20, 'number_of_stuff_sum_24h': 21, 'number_of_stuff_min_1h': 4,
         'number_of_stuff_min_2h': 2, 'number_of_stuff_min_24h': 0, 'number_of_stuff_max_1h': 6, 'number_of_stuff_max_2h': 6,
         'number_of_stuff_max_24h': 6, 'number_of_stuff_sqr_1h': 77, 'number_of_stuff_sqr_2h': 90, 'number_of_stuff_sqr_24h': 91,
         'number_of_stuff_avg_1h': 5.0, 'number_of_stuff_avg_2h': 4.0, 'number_of_stuff_avg_24h': 3.0, 'col1': 6},
        {'number_of_stuff_sum_1h': 18, 'number_of_stuff_sum_2h': 25, 'number_of_stuff_sum_24h': 28, 'number_of_stuff_min_1h': 5,
         'number_of_stuff_min_2h': 3, 'number_of_stuff_min_24h': 0, 'number_of_stuff_max_1h': 7, 'number_of_stuff_max_2h': 7,
         'number_of_stuff_max_24h': 7, 'number_of_stuff_sqr_1h': 110, 'number_of_stuff_sqr_2h': 135, 'number_of_stuff_sqr_24h': 140,
         'number_of_stuff_avg_1h': 6.0, 'number_of_stuff_avg_2h': 5.0, 'number_of_stuff_avg_24h': 3.5, 'col1': 7},
        {'number_of_stuff_sum_1h': 21, 'number_of_stuff_sum_2h': 30, 'number_of_stuff_sum_24h': 36, 'number_of_stuff_min_1h': 6,
         'number_of_stuff_min_2h': 4, 'number_of_stuff_min_24h': 0, 'number_of_stuff_max_1h': 8, 'number_of_stuff_max_2h': 8,
         'number_of_stuff_max_24h': 8, 'number_of_stuff_sqr_1h': 149, 'number_of_stuff_sqr_2h': 190, 'number_of_stuff_sqr_24h': 204,
         'number_of_stuff_avg_1h': 7.0, 'number_of_stuff_avg_2h': 6.0, 'number_of_stuff_avg_24h': 4.0, 'col1': 8},
        {'number_of_stuff_sum_1h': 24, 'number_of_stuff_sum_2h': 35, 'number_of_stuff_sum_24h': 45, 'number_of_stuff_min_1h': 7,
         'number_of_stuff_min_2h': 5, 'number_of_stuff_min_24h': 0, 'number_of_stuff_max_1h': 9, 'number_of_stuff_max_2h': 9,
         'number_of_stuff_max_24h': 9, 'number_of_stuff_sqr_1h': 194, 'number_of_stuff_sqr_2h': 255, 'number_of_stuff_sqr_24h': 285,
         'number_of_stuff_avg_1h': 8.0, 'number_of_stuff_avg_2h': 7.0, 'number_of_stuff_avg_24h': 4.5, 'col1': 9}
    ]

    assert actual == expected_results, \
        f'actual did not match expected. \n actual: {actual} \n expected: {expected_results}'

    other_table = Table(setup_teardown_test, V3ioDriver())
    controller = build_flow([
        Source(),
        QueryByKey(["number_of_stuff_sum_1h", "number_of_stuff_avg_1h", "number_of_stuff_min_1h", "number_of_stuff_max_1h"],
                   other_table),
        Reduce([], lambda acc, x: append_return(acc, x)),
    ]).run()

    base_time = test_base_time + timedelta(minutes=25 * items_in_ingest_batch)
    data = {'col1': items_in_ingest_batch}
    controller.emit(data, 'tal', base_time)

    controller.terminate()
    actual = controller.await_termination()
    expected_results = [
        {'col1': 10, 'number_of_stuff_sum_1h': 17, 'number_of_stuff_min_1h': 8, 'number_of_stuff_max_1h': 9, 'number_of_stuff_avg_1h': 8.5}
    ]

    assert actual == expected_results, \
        f'actual did not match expected. \n actual: {actual} \n expected: {expected_results}'


@pytest.mark.parametrize('partitioned_by_key', [True, False])
def test_query_aggregate_by_key(setup_teardown_test, partitioned_by_key):
    table = Table(setup_teardown_test, V3ioDriver(), partitioned_by_key=partitioned_by_key)

    controller = build_flow([
        Source(),
        AggregateByKey([FieldAggregator("number_of_stuff", "col1", ["sum", "avg", "min", "max", "sqr"],
                                        SlidingWindows(['1h', '2h', '24h'], '10m'))],
                       table),
        WriteToTable(table),
        Reduce([], lambda acc, x: append_return(acc, x)),
    ]).run()

    items_in_ingest_batch = 10
    for i in range(items_in_ingest_batch):
        data = {'col1': i}
        controller.emit(data, 'tal', test_base_time + timedelta(minutes=25 * i))

    controller.terminate()
    actual = controller.await_termination()
    expected_results = [
        {'number_of_stuff_sum_1h': 0, 'number_of_stuff_sum_2h': 0, 'number_of_stuff_sum_24h': 0, 'number_of_stuff_min_1h': 0,
         'number_of_stuff_min_2h': 0, 'number_of_stuff_min_24h': 0, 'number_of_stuff_max_1h': 0, 'number_of_stuff_max_2h': 0,
         'number_of_stuff_max_24h': 0, 'number_of_stuff_sqr_1h': 0, 'number_of_stuff_sqr_2h': 0, 'number_of_stuff_sqr_24h': 0,
         'number_of_stuff_avg_1h': 0.0, 'number_of_stuff_avg_2h': 0.0, 'number_of_stuff_avg_24h': 0.0, 'col1': 0},
        {'number_of_stuff_sum_1h': 1, 'number_of_stuff_sum_2h': 1, 'number_of_stuff_sum_24h': 1, 'number_of_stuff_min_1h': 0,
         'number_of_stuff_min_2h': 0, 'number_of_stuff_min_24h': 0, 'number_of_stuff_max_1h': 1, 'number_of_stuff_max_2h': 1,
         'number_of_stuff_max_24h': 1, 'number_of_stuff_sqr_1h': 1, 'number_of_stuff_sqr_2h': 1, 'number_of_stuff_sqr_24h': 1,
         'number_of_stuff_avg_1h': 0.5, 'number_of_stuff_avg_2h': 0.5, 'number_of_stuff_avg_24h': 0.5, 'col1': 1},
        {'number_of_stuff_sum_1h': 3, 'number_of_stuff_sum_2h': 3, 'number_of_stuff_sum_24h': 3, 'number_of_stuff_min_1h': 0,
         'number_of_stuff_min_2h': 0, 'number_of_stuff_min_24h': 0, 'number_of_stuff_max_1h': 2, 'number_of_stuff_max_2h': 2,
         'number_of_stuff_max_24h': 2, 'number_of_stuff_sqr_1h': 5, 'number_of_stuff_sqr_2h': 5, 'number_of_stuff_sqr_24h': 5,
         'number_of_stuff_avg_1h': 1.0, 'number_of_stuff_avg_2h': 1.0, 'number_of_stuff_avg_24h': 1.0, 'col1': 2},
        {'number_of_stuff_sum_1h': 6, 'number_of_stuff_sum_2h': 6, 'number_of_stuff_sum_24h': 6, 'number_of_stuff_min_1h': 1,
         'number_of_stuff_min_2h': 0, 'number_of_stuff_min_24h': 0, 'number_of_stuff_max_1h': 3, 'number_of_stuff_max_2h': 3,
         'number_of_stuff_max_24h': 3, 'number_of_stuff_sqr_1h': 14, 'number_of_stuff_sqr_2h': 14, 'number_of_stuff_sqr_24h': 14,
         'number_of_stuff_avg_1h': 2.0, 'number_of_stuff_avg_2h': 1.5, 'number_of_stuff_avg_24h': 1.5, 'col1': 3},
        {'number_of_stuff_sum_1h': 9, 'number_of_stuff_sum_2h': 10, 'number_of_stuff_sum_24h': 10, 'number_of_stuff_min_1h': 2,
         'number_of_stuff_min_2h': 0, 'number_of_stuff_min_24h': 0, 'number_of_stuff_max_1h': 4, 'number_of_stuff_max_2h': 4,
         'number_of_stuff_max_24h': 4, 'number_of_stuff_sqr_1h': 29, 'number_of_stuff_sqr_2h': 30, 'number_of_stuff_sqr_24h': 30,
         'number_of_stuff_avg_1h': 3.0, 'number_of_stuff_avg_2h': 2.0, 'number_of_stuff_avg_24h': 2.0, 'col1': 4},
        {'number_of_stuff_sum_1h': 12, 'number_of_stuff_sum_2h': 15, 'number_of_stuff_sum_24h': 15, 'number_of_stuff_min_1h': 3,
         'number_of_stuff_min_2h': 1, 'number_of_stuff_min_24h': 0, 'number_of_stuff_max_1h': 5, 'number_of_stuff_max_2h': 5,
         'number_of_stuff_max_24h': 5, 'number_of_stuff_sqr_1h': 50, 'number_of_stuff_sqr_2h': 55, 'number_of_stuff_sqr_24h': 55,
         'number_of_stuff_avg_1h': 4.0, 'number_of_stuff_avg_2h': 3.0, 'number_of_stuff_avg_24h': 2.5, 'col1': 5},
        {'number_of_stuff_sum_1h': 15, 'number_of_stuff_sum_2h': 20, 'number_of_stuff_sum_24h': 21, 'number_of_stuff_min_1h': 4,
         'number_of_stuff_min_2h': 2, 'number_of_stuff_min_24h': 0, 'number_of_stuff_max_1h': 6, 'number_of_stuff_max_2h': 6,
         'number_of_stuff_max_24h': 6, 'number_of_stuff_sqr_1h': 77, 'number_of_stuff_sqr_2h': 90, 'number_of_stuff_sqr_24h': 91,
         'number_of_stuff_avg_1h': 5.0, 'number_of_stuff_avg_2h': 4.0, 'number_of_stuff_avg_24h': 3.0, 'col1': 6},
        {'number_of_stuff_sum_1h': 18, 'number_of_stuff_sum_2h': 25, 'number_of_stuff_sum_24h': 28, 'number_of_stuff_min_1h': 5,
         'number_of_stuff_min_2h': 3, 'number_of_stuff_min_24h': 0, 'number_of_stuff_max_1h': 7, 'number_of_stuff_max_2h': 7,
         'number_of_stuff_max_24h': 7, 'number_of_stuff_sqr_1h': 110, 'number_of_stuff_sqr_2h': 135, 'number_of_stuff_sqr_24h': 140,
         'number_of_stuff_avg_1h': 6.0, 'number_of_stuff_avg_2h': 5.0, 'number_of_stuff_avg_24h': 3.5, 'col1': 7},
        {'number_of_stuff_sum_1h': 21, 'number_of_stuff_sum_2h': 30, 'number_of_stuff_sum_24h': 36, 'number_of_stuff_min_1h': 6,
         'number_of_stuff_min_2h': 4, 'number_of_stuff_min_24h': 0, 'number_of_stuff_max_1h': 8, 'number_of_stuff_max_2h': 8,
         'number_of_stuff_max_24h': 8, 'number_of_stuff_sqr_1h': 149, 'number_of_stuff_sqr_2h': 190, 'number_of_stuff_sqr_24h': 204,
         'number_of_stuff_avg_1h': 7.0, 'number_of_stuff_avg_2h': 6.0, 'number_of_stuff_avg_24h': 4.0, 'col1': 8},
        {'number_of_stuff_sum_1h': 24, 'number_of_stuff_sum_2h': 35, 'number_of_stuff_sum_24h': 45, 'number_of_stuff_min_1h': 7,
         'number_of_stuff_min_2h': 5, 'number_of_stuff_min_24h': 0, 'number_of_stuff_max_1h': 9, 'number_of_stuff_max_2h': 9,
         'number_of_stuff_max_24h': 9, 'number_of_stuff_sqr_1h': 194, 'number_of_stuff_sqr_2h': 255, 'number_of_stuff_sqr_24h': 285,
         'number_of_stuff_avg_1h': 8.0, 'number_of_stuff_avg_2h': 7.0, 'number_of_stuff_avg_24h': 4.5, 'col1': 9}
    ]

    assert actual == expected_results, \
        f'actual did not match expected. \n actual: {actual} \n expected: {expected_results}'

    other_table = Table(setup_teardown_test, V3ioDriver())
    controller = build_flow([
        Source(),
        QueryByKey(["number_of_stuff_sum_1h", "number_of_stuff_sum_2h", "number_of_stuff_sum_24h",
                    "number_of_stuff_avg_1h", "number_of_stuff_avg_2h", "number_of_stuff_avg_24h",
                    "number_of_stuff_min_1h", "number_of_stuff_min_2h", "number_of_stuff_min_24h",
                    "number_of_stuff_max_1h", "number_of_stuff_max_2h", "number_of_stuff_max_24h"],
                   other_table),
        Reduce([], lambda acc, x: append_return(acc, x)),
    ]).run()

    base_time = test_base_time + timedelta(minutes=25 * items_in_ingest_batch)
    data = {'col1': items_in_ingest_batch}
    controller.emit(data, 'tal', base_time)

    controller.terminate()
    actual = controller.await_termination()
    expected_results = [
        {'col1': 10, 'number_of_stuff_sum_1h': 17, 'number_of_stuff_sum_2h': 30, 'number_of_stuff_sum_24h': 45,
         'number_of_stuff_min_1h': 8, 'number_of_stuff_min_2h': 6, 'number_of_stuff_min_24h': 0,
         'number_of_stuff_max_1h': 9, 'number_of_stuff_max_2h': 9, 'number_of_stuff_max_24h': 9,
         'number_of_stuff_avg_1h': 8.5, 'number_of_stuff_avg_2h': 7.5, 'number_of_stuff_avg_24h': 4.5}
<<<<<<< HEAD
    ]

    assert actual == expected_results, \
        f'actual did not match expected. \n actual: {actual} \n expected: {expected_results}'


@pytest.mark.parametrize('partitioned_by_key', [True, False])
def test_aggregate_and_query_with_dependent_aggrs_different_windows(setup_teardown_test, partitioned_by_key):
    table = Table(setup_teardown_test, V3ioDriver(), partitioned_by_key=partitioned_by_key)

    controller = build_flow([
        Source(),
        AggregateByKey([FieldAggregator("number_of_stuff", "col1", ["sum", "avg"],
                                        SlidingWindows(['1h', '2h'], '10m'))],
                       table),
        WriteToTable(table),
        Reduce([], lambda acc, x: append_return(acc, x)),
    ]).run()

    items_in_ingest_batch = 10
    for i in range(items_in_ingest_batch):
        data = {'col1': i}
        controller.emit(data, 'tal', test_base_time + timedelta(minutes=25 * i))

    controller.terminate()
    actual = controller.await_termination()
    expected_results = [
        {'number_of_stuff_sum_1h': 0, 'number_of_stuff_sum_2h': 0,
         'number_of_stuff_avg_1h': 0.0, 'number_of_stuff_avg_2h': 0.0, 'col1': 0},
        {'number_of_stuff_sum_1h': 1, 'number_of_stuff_sum_2h': 1,
         'number_of_stuff_avg_1h': 0.5, 'number_of_stuff_avg_2h': 0.5, 'col1': 1},
        {'number_of_stuff_sum_1h': 3, 'number_of_stuff_sum_2h': 3,
         'number_of_stuff_avg_1h': 1.0, 'number_of_stuff_avg_2h': 1.0,'col1': 2},
        {'number_of_stuff_sum_1h': 6, 'number_of_stuff_sum_2h': 6,
         'number_of_stuff_avg_1h': 2.0, 'number_of_stuff_avg_2h': 1.5, 'col1': 3},
        {'number_of_stuff_sum_1h': 9, 'number_of_stuff_sum_2h': 10,
         'number_of_stuff_avg_1h': 3.0, 'number_of_stuff_avg_2h': 2.0, 'col1': 4},
        {'number_of_stuff_sum_1h': 12, 'number_of_stuff_sum_2h': 15,
         'number_of_stuff_avg_1h': 4.0, 'number_of_stuff_avg_2h': 3.0, 'col1': 5},
        {'number_of_stuff_sum_1h': 15, 'number_of_stuff_sum_2h': 20,
         'number_of_stuff_avg_1h': 5.0, 'number_of_stuff_avg_2h': 4.0, 'col1': 6},
        {'number_of_stuff_sum_1h': 18, 'number_of_stuff_sum_2h': 25,
         'number_of_stuff_avg_1h': 6.0, 'number_of_stuff_avg_2h': 5.0,  'col1': 7},
        {'number_of_stuff_sum_1h': 21, 'number_of_stuff_sum_2h': 30,
         'number_of_stuff_avg_1h': 7.0, 'number_of_stuff_avg_2h': 6.0, 'col1': 8},
        {'number_of_stuff_sum_1h': 24, 'number_of_stuff_sum_2h': 35,
         'number_of_stuff_avg_1h': 8.0, 'number_of_stuff_avg_2h': 7.0, 'col1': 9}
    ]

    assert actual == expected_results, \
        f'actual did not match expected. \n actual: {actual} \n expected: {expected_results}'

    other_table = Table(setup_teardown_test, V3ioDriver())
    controller = build_flow([
        Source(),
        QueryByKey(["number_of_stuff_avg_2h", "number_of_stuff_sum_1h"],
                   other_table),
        Reduce([], lambda acc, x: append_return(acc, x)),
    ]).run()

    base_time = test_base_time + timedelta(minutes=25 * items_in_ingest_batch)
    data = {'col1': items_in_ingest_batch}
    controller.emit(data, 'tal', base_time)

    controller.terminate()
    actual = controller.await_termination()
    expected_results = [
        {'col1': 10, 'number_of_stuff_sum_1h': 17, 'number_of_stuff_avg_2h': 7.5}
=======
>>>>>>> 19ad46b4
    ]

    assert actual == expected_results, \
        f'actual did not match expected. \n actual: {actual} \n expected: {expected_results}'


@pytest.mark.parametrize('partitioned_by_key', [True, False])
def test_aggregate_by_key_one_underlying_window(setup_teardown_test, partitioned_by_key):
    expected = {1: [{'number_of_stuff_count_1h': 1, 'other_stuff_sum_1h': 0.0, 'col1': 0},
                    {'number_of_stuff_count_1h': 2, 'other_stuff_sum_1h': 1.0, 'col1': 1},
                    {'number_of_stuff_count_1h': 3, 'other_stuff_sum_1h': 3.0, 'col1': 2}],
                2: [{'number_of_stuff_count_1h': 4, 'other_stuff_sum_1h': 6.0, 'col1': 3},
                    {'number_of_stuff_count_1h': 5, 'other_stuff_sum_1h': 10.0, 'col1': 4},
                    {'number_of_stuff_count_1h': 6, 'other_stuff_sum_1h': 15.0, 'col1': 5}],
                3: [{'number_of_stuff_count_1h': 7, 'other_stuff_sum_1h': 21.0, 'col1': 6},
                    {'number_of_stuff_count_1h': 8, 'other_stuff_sum_1h': 28.0, 'col1': 7},
                    {'number_of_stuff_count_1h': 9, 'other_stuff_sum_1h': 36.0, 'col1': 8}]}

    items_in_ingest_batch = 3
    current_index = 0

    for current_expected in expected.values():

        table = Table(setup_teardown_test, V3ioDriver(), partitioned_by_key=partitioned_by_key)
        controller = build_flow([
            Source(),
            AggregateByKey([FieldAggregator("number_of_stuff", "col1", ["count"],
                                            SlidingWindows(['1h'], '10m')),
                            FieldAggregator("other_stuff", "col1", ["sum"],
                                            SlidingWindows(['1h'], '10m'))],
                           table),
            WriteToTable(table),
            Reduce([], lambda acc, x: append_return(acc, x)),
        ]).run()

        for i in range(items_in_ingest_batch):
            data = {'col1': current_index}
            controller.emit(data, 'tal', test_base_time + timedelta(minutes=1 * current_index))
            current_index = current_index + 1

        controller.terminate()
        actual = controller.await_termination()

        assert actual == current_expected, \
            f'actual did not match expected. \n actual: {actual} \n expected: {current_expected}'


@pytest.mark.parametrize('partitioned_by_key', [True, False])
def test_aggregate_by_key_two_underlying_windows(setup_teardown_test, partitioned_by_key):
    expected = {1: [{'number_of_stuff_count_24h': 1, 'other_stuff_sum_24h': 0.0, 'col1': 0},
                    {'number_of_stuff_count_24h': 2, 'other_stuff_sum_24h': 1.0, 'col1': 1},
                    {'number_of_stuff_count_24h': 3, 'other_stuff_sum_24h': 3.0, 'col1': 2}],
                2: [{'number_of_stuff_count_24h': 4, 'other_stuff_sum_24h': 6.0, 'col1': 3},
                    {'number_of_stuff_count_24h': 5, 'other_stuff_sum_24h': 10.0, 'col1': 4},
                    {'number_of_stuff_count_24h': 6, 'other_stuff_sum_24h': 15.0, 'col1': 5}],
                3: [{'number_of_stuff_count_24h': 7, 'other_stuff_sum_24h': 21.0, 'col1': 6},
                    {'number_of_stuff_count_24h': 8, 'other_stuff_sum_24h': 28.0, 'col1': 7},
                    {'number_of_stuff_count_24h': 9, 'other_stuff_sum_24h': 36.0, 'col1': 8}]}

    items_in_ingest_batch = 3
    current_index = 0
    for current_expected in expected.values():

        table = Table(setup_teardown_test, V3ioDriver(), partitioned_by_key=partitioned_by_key)
        controller = build_flow([
            Source(),
            AggregateByKey([FieldAggregator("number_of_stuff", "col1", ["count"],
                                            SlidingWindows(['24h'], '10m')),
                            FieldAggregator("other_stuff", "col1", ["sum"],
                                            SlidingWindows(['24h'], '10m'))],
                           table),
            WriteToTable(table),
            Reduce([], lambda acc, x: append_return(acc, x)),
        ]).run()

        for i in range(items_in_ingest_batch):
            data = {'col1': current_index}
            controller.emit(data, 'tal', test_base_time + timedelta(minutes=25 * current_index))
            current_index = current_index + 1

        controller.terminate()
        actual = controller.await_termination()

        assert actual == current_expected, \
            f'actual did not match expected. \n actual: {actual} \n expected: {current_expected}'


def test_aggregate_by_key_with_extra_aliases(setup_teardown_test):
    table = Table(setup_teardown_test, V3ioDriver())

    table._cache['tal'] = {'color': 'blue', 'age': 41, 'iss': True, 'sometime': test_base_time}

    def enrich(event, state):
        if 'first_activity' not in state:
            state['first_activity'] = event.time

        event.body['time_since_activity'] = (event.time - state['first_activity']).seconds
        state['last_event'] = event.time
        event.body['total_activities'] = state['total_activities'] = state.get('total_activities', 0) + 1
        event.body['color'] = state['color']
        return event, state

    controller = build_flow([
        Source(),
        MapWithState(table, enrich, group_by_key=True, full_event=True),
        AggregateByKey([FieldAggregator("number_of_stuff", "col1", ["sum", "avg"],
                                        SlidingWindows(['2h'], '10m'))],
                       table),
        WriteToTable(table),
        Reduce([], lambda acc, x: append_return(acc, x)),
    ]).run()

    items_in_ingest_batch = 10
    for i in range(items_in_ingest_batch):
        data = {'col1': i}
        controller.emit(data, 'tal', test_base_time + timedelta(minutes=25 * i))

    controller.terminate()
    actual = controller.await_termination()
    expected_results = [
        {'number_of_stuff_sum_2h': 0, 'number_of_stuff_avg_2h': 0.0, 'col1': 0, 'time_since_activity': 0, 'total_activities': 1,
         'color': 'blue'},
        {'number_of_stuff_sum_2h': 1, 'number_of_stuff_avg_2h': 0.5, 'col1': 1, 'time_since_activity': 1500, 'total_activities': 2,
         'color': 'blue'},
        {'number_of_stuff_sum_2h': 3, 'number_of_stuff_avg_2h': 1.0, 'col1': 2, 'time_since_activity': 3000, 'total_activities': 3,
         'color': 'blue'},
        {'number_of_stuff_sum_2h': 6, 'number_of_stuff_avg_2h': 1.5, 'col1': 3, 'time_since_activity': 4500, 'total_activities': 4,
         'color': 'blue'},
        {'number_of_stuff_sum_2h': 10, 'number_of_stuff_avg_2h': 2.0, 'col1': 4, 'time_since_activity': 6000, 'total_activities': 5,
         'color': 'blue'},
        {'number_of_stuff_sum_2h': 15, 'number_of_stuff_avg_2h': 3.0, 'col1': 5, 'time_since_activity': 7500, 'total_activities': 6,
         'color': 'blue'},
        {'number_of_stuff_sum_2h': 20, 'number_of_stuff_avg_2h': 4.0, 'col1': 6, 'time_since_activity': 9000, 'total_activities': 7,
         'color': 'blue'},
        {'number_of_stuff_sum_2h': 25, 'number_of_stuff_avg_2h': 5.0, 'col1': 7, 'time_since_activity': 10500, 'total_activities': 8,
         'color': 'blue'},
        {'number_of_stuff_sum_2h': 30, 'number_of_stuff_avg_2h': 6.0, 'col1': 8, 'time_since_activity': 12000, 'total_activities': 9,
         'color': 'blue'},
        {'number_of_stuff_sum_2h': 35, 'number_of_stuff_avg_2h': 7.0, 'col1': 9, 'time_since_activity': 13500, 'total_activities': 10,
         'color': 'blue'}]

    assert actual == expected_results, \
        f'actual did not match expected. \n actual: {actual} \n expected: {expected_results}'

    other_table = Table(setup_teardown_test, V3ioDriver())

    controller = build_flow([
        Source(),
        QueryByKey(['number_of_stuff_sum_2h', 'number_of_stuff_avg_2h', 'color', 'age', 'iss', 'sometime'],
                              other_table, aliases={'color': 'external.color', 'iss': 'external.iss'}),
        Reduce([], lambda acc, x: append_return(acc, x)),
    ]).run()

    base_time = test_base_time + timedelta(minutes=25 * items_in_ingest_batch)
    data = {'col1': items_in_ingest_batch}
    controller.emit(data, 'tal', base_time)

    controller.terminate()
    actual = controller.await_termination()
    expected_results = [
        {'number_of_stuff_sum_2h': 30, 'number_of_stuff_avg_2h': 7.5, 'col1': 10, 'external.color': 'blue', 'age': 41, 'external.iss': True,
         'sometime': test_base_time}]

    assert actual == expected_results, \
        f'actual did not match expected. \n actual: {actual} \n expected: {expected_results}'


def test_write_cache_with_aggregations(setup_teardown_test):
    table = Table(setup_teardown_test, V3ioDriver())

    table._cache['tal'] = {'color': 'blue', 'age': 41, 'iss': True, 'sometime': test_base_time}

    def enrich(event, state):
        if 'first_activity' not in state:
            state['first_activity'] = event.time

        event.body['time_since_activity'] = (event.time - state['first_activity']).seconds
        state['last_event'] = event.time
        event.body['total_activities'] = state['total_activities'] = state.get('total_activities', 0) + 1
        event.body['color'] = state['color']
        return event, state

    controller = build_flow([
        Source(),
        MapWithState(table, enrich, group_by_key=True, full_event=True),
        AggregateByKey([FieldAggregator("number_of_stuff", "col1", ["sum", "avg"],
                                        SlidingWindows(['2h'], '10m'))],
                       table),
        WriteToTable(table),
        Reduce([], lambda acc, x: append_return(acc, x)),
    ]).run()

    items_in_ingest_batch = 10
    for i in range(items_in_ingest_batch):
        data = {'col1': i}
        controller.emit(data, 'tal', test_base_time + timedelta(minutes=25 * i))

    controller.terminate()
    actual = controller.await_termination()
    expected_results = [
        {'number_of_stuff_sum_2h': 0, 'number_of_stuff_avg_2h': 0.0, 'col1': 0, 'time_since_activity': 0, 'total_activities': 1,
         'color': 'blue'},
        {'number_of_stuff_sum_2h': 1, 'number_of_stuff_avg_2h': 0.5, 'col1': 1, 'time_since_activity': 1500, 'total_activities': 2,
         'color': 'blue'},
        {'number_of_stuff_sum_2h': 3, 'number_of_stuff_avg_2h': 1.0, 'col1': 2, 'time_since_activity': 3000, 'total_activities': 3,
         'color': 'blue'},
        {'number_of_stuff_sum_2h': 6, 'number_of_stuff_avg_2h': 1.5, 'col1': 3, 'time_since_activity': 4500, 'total_activities': 4,
         'color': 'blue'},
        {'number_of_stuff_sum_2h': 10, 'number_of_stuff_avg_2h': 2.0, 'col1': 4, 'time_since_activity': 6000, 'total_activities': 5,
         'color': 'blue'},
        {'number_of_stuff_sum_2h': 15, 'number_of_stuff_avg_2h': 3.0, 'col1': 5, 'time_since_activity': 7500, 'total_activities': 6,
         'color': 'blue'},
        {'number_of_stuff_sum_2h': 20, 'number_of_stuff_avg_2h': 4.0, 'col1': 6, 'time_since_activity': 9000, 'total_activities': 7,
         'color': 'blue'},
        {'number_of_stuff_sum_2h': 25, 'number_of_stuff_avg_2h': 5.0, 'col1': 7, 'time_since_activity': 10500, 'total_activities': 8,
         'color': 'blue'},
        {'number_of_stuff_sum_2h': 30, 'number_of_stuff_avg_2h': 6.0, 'col1': 8, 'time_since_activity': 12000, 'total_activities': 9,
         'color': 'blue'},
        {'number_of_stuff_sum_2h': 35, 'number_of_stuff_avg_2h': 7.0, 'col1': 9, 'time_since_activity': 13500, 'total_activities': 10,
         'color': 'blue'}]

    assert actual == expected_results, \
        f'actual did not match expected. \n actual: {actual} \n expected: {expected_results}'

    other_table = Table(setup_teardown_test, V3ioDriver())

    controller = build_flow([
        Source(),
        QueryByKey(["number_of_stuff_sum_2h", "number_of_stuff_avg_2h", 'color', 'age', 'iss', 'sometime'],
                   other_table),
        Reduce([], lambda acc, x: append_return(acc, x)),
    ]).run()

    base_time = test_base_time + timedelta(minutes=25 * items_in_ingest_batch)
    data = {'col1': items_in_ingest_batch}
    controller.emit(data, 'tal', base_time)

    controller.terminate()
    actual = controller.await_termination()
    expected_results = [
        {'number_of_stuff_sum_2h': 30, 'number_of_stuff_avg_2h': 7.5, 'col1': 10, 'color': 'blue', 'age': 41, 'iss': True,
         'sometime': test_base_time}]

    assert actual == expected_results, \
        f'actual did not match expected. \n actual: {actual} \n expected: {expected_results}'


def test_write_cache(setup_teardown_test):
    table = Table(setup_teardown_test, V3ioDriver())

    table._cache['tal'] = {'color': 'blue', 'age': 41, 'iss': True, 'sometime': datetime.now()}

    def enrich(event, state):
        if 'first_activity' not in state:
            state['first_activity'] = event.time

        event.body['time_since_activity'] = (event.time - state['first_activity']).seconds
        state['last_event'] = event.time
        event.body['total_activities'] = state['total_activities'] = state.get('total_activities', 0) + 1
        event.body['color'] = state['color']
        return event, state

    controller = build_flow([
        Source(),
        MapWithState(table, enrich, group_by_key=True, full_event=True),
        WriteToTable(table),
        Reduce([], lambda acc, x: append_return(acc, x)),
    ]).run()

    items_in_ingest_batch = 10
    for i in range(items_in_ingest_batch):
        data = {'col1': i}
        controller.emit(data, 'tal', test_base_time + timedelta(minutes=25 * i))

    controller.terminate()
    actual = controller.await_termination()
    expected_results = [
        {'col1': 0, 'time_since_activity': 0, 'total_activities': 1, 'color': 'blue'},
        {'col1': 1, 'time_since_activity': 1500, 'total_activities': 2, 'color': 'blue'},
        {'col1': 2, 'time_since_activity': 3000, 'total_activities': 3, 'color': 'blue'},
        {'col1': 3, 'time_since_activity': 4500, 'total_activities': 4, 'color': 'blue'},
        {'col1': 4, 'time_since_activity': 6000, 'total_activities': 5, 'color': 'blue'},
        {'col1': 5, 'time_since_activity': 7500, 'total_activities': 6, 'color': 'blue'},
        {'col1': 6, 'time_since_activity': 9000, 'total_activities': 7, 'color': 'blue'},
        {'col1': 7, 'time_since_activity': 10500, 'total_activities': 8, 'color': 'blue'},
        {'col1': 8, 'time_since_activity': 12000, 'total_activities': 9, 'color': 'blue'},
        {'col1': 9, 'time_since_activity': 13500, 'total_activities': 10, 'color': 'blue'}]

    assert actual == expected_results, \
        f'actual did not match expected. \n actual: {actual} \n expected: {expected_results}'

    other_table = Table(setup_teardown_test, V3ioDriver())

    controller = build_flow([
        Source(),
        MapWithState(other_table, enrich, group_by_key=True, full_event=True),
        Reduce([], lambda acc, x: append_return(acc, x)),
    ]).run()

    base_time = test_base_time + timedelta(minutes=25 * items_in_ingest_batch)
    data = {'col1': items_in_ingest_batch}
    controller.emit(data, 'tal', base_time)

    controller.terminate()
    actual = controller.await_termination()
    expected_results = [
        {'col1': 10, 'time_since_activity': 15000, 'total_activities': 11, 'color': 'blue'}]

    assert actual == expected_results, \
        f'actual did not match expected. \n actual: {actual} \n expected: {expected_results}'


def test_aggregate_with_string_table(setup_teardown_test):
    table = Table(setup_teardown_test, V3ioDriver())
    table_name = 'tals-table'
    context = Context(initial_tables={table_name: table})
    controller = build_flow([
        Source(),
        AggregateByKey([FieldAggregator("number_of_stuff", "col1", ["sum", "avg", "min", "max", "sqr"],
                                        SlidingWindows(['1h', '2h', '24h'], '10m'))],
                       table_name, context=context),
        WriteToTable(table),
        Reduce([], lambda acc, x: append_return(acc, x)),
    ]).run()

    items_in_ingest_batch = 10
    for i in range(items_in_ingest_batch):
        data = {'col1': i}
        controller.emit(data, 'tal', test_base_time + timedelta(minutes=25 * i))

    controller.terminate()
    actual = controller.await_termination()
    expected_results = [
        {'number_of_stuff_sum_1h': 0, 'number_of_stuff_sum_2h': 0, 'number_of_stuff_sum_24h': 0, 'number_of_stuff_min_1h': 0,
         'number_of_stuff_min_2h': 0, 'number_of_stuff_min_24h': 0, 'number_of_stuff_max_1h': 0, 'number_of_stuff_max_2h': 0,
         'number_of_stuff_max_24h': 0, 'number_of_stuff_sqr_1h': 0, 'number_of_stuff_sqr_2h': 0, 'number_of_stuff_sqr_24h': 0,
         'number_of_stuff_avg_1h': 0.0, 'number_of_stuff_avg_2h': 0.0, 'number_of_stuff_avg_24h': 0.0, 'col1': 0},
        {'number_of_stuff_sum_1h': 1, 'number_of_stuff_sum_2h': 1, 'number_of_stuff_sum_24h': 1, 'number_of_stuff_min_1h': 0,
         'number_of_stuff_min_2h': 0, 'number_of_stuff_min_24h': 0, 'number_of_stuff_max_1h': 1, 'number_of_stuff_max_2h': 1,
         'number_of_stuff_max_24h': 1, 'number_of_stuff_sqr_1h': 1, 'number_of_stuff_sqr_2h': 1, 'number_of_stuff_sqr_24h': 1,
         'number_of_stuff_avg_1h': 0.5, 'number_of_stuff_avg_2h': 0.5, 'number_of_stuff_avg_24h': 0.5, 'col1': 1},
        {'number_of_stuff_sum_1h': 3, 'number_of_stuff_sum_2h': 3, 'number_of_stuff_sum_24h': 3, 'number_of_stuff_min_1h': 0,
         'number_of_stuff_min_2h': 0, 'number_of_stuff_min_24h': 0, 'number_of_stuff_max_1h': 2, 'number_of_stuff_max_2h': 2,
         'number_of_stuff_max_24h': 2, 'number_of_stuff_sqr_1h': 5, 'number_of_stuff_sqr_2h': 5, 'number_of_stuff_sqr_24h': 5,
         'number_of_stuff_avg_1h': 1.0, 'number_of_stuff_avg_2h': 1.0, 'number_of_stuff_avg_24h': 1.0, 'col1': 2},
        {'number_of_stuff_sum_1h': 6, 'number_of_stuff_sum_2h': 6, 'number_of_stuff_sum_24h': 6, 'number_of_stuff_min_1h': 1,
         'number_of_stuff_min_2h': 0, 'number_of_stuff_min_24h': 0, 'number_of_stuff_max_1h': 3, 'number_of_stuff_max_2h': 3,
         'number_of_stuff_max_24h': 3, 'number_of_stuff_sqr_1h': 14, 'number_of_stuff_sqr_2h': 14, 'number_of_stuff_sqr_24h': 14,
         'number_of_stuff_avg_1h': 2.0, 'number_of_stuff_avg_2h': 1.5, 'number_of_stuff_avg_24h': 1.5, 'col1': 3},
        {'number_of_stuff_sum_1h': 9, 'number_of_stuff_sum_2h': 10, 'number_of_stuff_sum_24h': 10, 'number_of_stuff_min_1h': 2,
         'number_of_stuff_min_2h': 0, 'number_of_stuff_min_24h': 0, 'number_of_stuff_max_1h': 4, 'number_of_stuff_max_2h': 4,
         'number_of_stuff_max_24h': 4, 'number_of_stuff_sqr_1h': 29, 'number_of_stuff_sqr_2h': 30, 'number_of_stuff_sqr_24h': 30,
         'number_of_stuff_avg_1h': 3.0, 'number_of_stuff_avg_2h': 2.0, 'number_of_stuff_avg_24h': 2.0, 'col1': 4},
        {'number_of_stuff_sum_1h': 12, 'number_of_stuff_sum_2h': 15, 'number_of_stuff_sum_24h': 15, 'number_of_stuff_min_1h': 3,
         'number_of_stuff_min_2h': 1, 'number_of_stuff_min_24h': 0, 'number_of_stuff_max_1h': 5, 'number_of_stuff_max_2h': 5,
         'number_of_stuff_max_24h': 5, 'number_of_stuff_sqr_1h': 50, 'number_of_stuff_sqr_2h': 55, 'number_of_stuff_sqr_24h': 55,
         'number_of_stuff_avg_1h': 4.0, 'number_of_stuff_avg_2h': 3.0, 'number_of_stuff_avg_24h': 2.5, 'col1': 5},
        {'number_of_stuff_sum_1h': 15, 'number_of_stuff_sum_2h': 20, 'number_of_stuff_sum_24h': 21, 'number_of_stuff_min_1h': 4,
         'number_of_stuff_min_2h': 2, 'number_of_stuff_min_24h': 0, 'number_of_stuff_max_1h': 6, 'number_of_stuff_max_2h': 6,
         'number_of_stuff_max_24h': 6, 'number_of_stuff_sqr_1h': 77, 'number_of_stuff_sqr_2h': 90, 'number_of_stuff_sqr_24h': 91,
         'number_of_stuff_avg_1h': 5.0, 'number_of_stuff_avg_2h': 4.0, 'number_of_stuff_avg_24h': 3.0, 'col1': 6},
        {'number_of_stuff_sum_1h': 18, 'number_of_stuff_sum_2h': 25, 'number_of_stuff_sum_24h': 28, 'number_of_stuff_min_1h': 5,
         'number_of_stuff_min_2h': 3, 'number_of_stuff_min_24h': 0, 'number_of_stuff_max_1h': 7, 'number_of_stuff_max_2h': 7,
         'number_of_stuff_max_24h': 7, 'number_of_stuff_sqr_1h': 110, 'number_of_stuff_sqr_2h': 135, 'number_of_stuff_sqr_24h': 140,
         'number_of_stuff_avg_1h': 6.0, 'number_of_stuff_avg_2h': 5.0, 'number_of_stuff_avg_24h': 3.5, 'col1': 7},
        {'number_of_stuff_sum_1h': 21, 'number_of_stuff_sum_2h': 30, 'number_of_stuff_sum_24h': 36, 'number_of_stuff_min_1h': 6,
         'number_of_stuff_min_2h': 4, 'number_of_stuff_min_24h': 0, 'number_of_stuff_max_1h': 8, 'number_of_stuff_max_2h': 8,
         'number_of_stuff_max_24h': 8, 'number_of_stuff_sqr_1h': 149, 'number_of_stuff_sqr_2h': 190, 'number_of_stuff_sqr_24h': 204,
         'number_of_stuff_avg_1h': 7.0, 'number_of_stuff_avg_2h': 6.0, 'number_of_stuff_avg_24h': 4.0, 'col1': 8},
        {'number_of_stuff_sum_1h': 24, 'number_of_stuff_sum_2h': 35, 'number_of_stuff_sum_24h': 45, 'number_of_stuff_min_1h': 7,
         'number_of_stuff_min_2h': 5, 'number_of_stuff_min_24h': 0, 'number_of_stuff_max_1h': 9, 'number_of_stuff_max_2h': 9,
         'number_of_stuff_max_24h': 9, 'number_of_stuff_sqr_1h': 194, 'number_of_stuff_sqr_2h': 255, 'number_of_stuff_sqr_24h': 285,
         'number_of_stuff_avg_1h': 8.0, 'number_of_stuff_avg_2h': 7.0, 'number_of_stuff_avg_24h': 4.5, 'col1': 9}
    ]

    assert actual == expected_results, \
        f'actual did not match expected. \n actual: {actual} \n expected: {expected_results}'


def _assert_schema_equal(actual, expected):
    assert len(actual) == len(expected)
    for key, item in actual.items():
        current_expected = expected[key]
        assert item['period_millis'] == current_expected['period_millis']
        assert set(item['aggregates']) == set(current_expected['aggregates'])


async def load_schema(path):
    driver = V3ioDriver()
    container, table_path = _split_path(path)
    res = await driver._load_schema(container, table_path)
    await driver.close()
    return res


def test_modify_schema(setup_teardown_test):
    table = Table(setup_teardown_test, V3ioDriver())

    controller = build_flow([
        Source(),
        AggregateByKey([FieldAggregator("number_of_stuff", "col1", ["sum", "avg", "min", "max"],
                                        SlidingWindows(['1h', '2h', '24h'], '10m'))],
                       table),
        WriteToTable(table),
        Reduce([], lambda acc, x: append_return(acc, x)),
    ]).run()

    items_in_ingest_batch = 10
    for i in range(items_in_ingest_batch):
        data = {'col1': i}
        controller.emit(data, 'tal', test_base_time + timedelta(minutes=25 * i))

    controller.terminate()
    actual = controller.await_termination()
    expected_results = [
        {'col1': 0, 'number_of_stuff_sum_1h': 0, 'number_of_stuff_sum_2h': 0, 'number_of_stuff_sum_24h': 0, 'number_of_stuff_min_1h': 0,
         'number_of_stuff_min_2h': 0, 'number_of_stuff_min_24h': 0, 'number_of_stuff_max_1h': 0, 'number_of_stuff_max_2h': 0,
         'number_of_stuff_max_24h': 0, 'number_of_stuff_avg_1h': 0.0, 'number_of_stuff_avg_2h': 0.0, 'number_of_stuff_avg_24h': 0.0},
        {'col1': 1, 'number_of_stuff_sum_1h': 1, 'number_of_stuff_sum_2h': 1, 'number_of_stuff_sum_24h': 1, 'number_of_stuff_min_1h': 0,
         'number_of_stuff_min_2h': 0, 'number_of_stuff_min_24h': 0, 'number_of_stuff_max_1h': 1, 'number_of_stuff_max_2h': 1,
         'number_of_stuff_max_24h': 1, 'number_of_stuff_avg_1h': 0.5, 'number_of_stuff_avg_2h': 0.5, 'number_of_stuff_avg_24h': 0.5},
        {'col1': 2, 'number_of_stuff_sum_1h': 3, 'number_of_stuff_sum_2h': 3, 'number_of_stuff_sum_24h': 3, 'number_of_stuff_min_1h': 0,
         'number_of_stuff_min_2h': 0, 'number_of_stuff_min_24h': 0, 'number_of_stuff_max_1h': 2, 'number_of_stuff_max_2h': 2,
         'number_of_stuff_max_24h': 2, 'number_of_stuff_avg_1h': 1.0, 'number_of_stuff_avg_2h': 1.0, 'number_of_stuff_avg_24h': 1.0},
        {'col1': 3, 'number_of_stuff_sum_1h': 6, 'number_of_stuff_sum_2h': 6, 'number_of_stuff_sum_24h': 6, 'number_of_stuff_min_1h': 1,
         'number_of_stuff_min_2h': 0, 'number_of_stuff_min_24h': 0, 'number_of_stuff_max_1h': 3, 'number_of_stuff_max_2h': 3,
         'number_of_stuff_max_24h': 3, 'number_of_stuff_avg_1h': 2.0, 'number_of_stuff_avg_2h': 1.5, 'number_of_stuff_avg_24h': 1.5},
        {'col1': 4, 'number_of_stuff_sum_1h': 9, 'number_of_stuff_sum_2h': 10, 'number_of_stuff_sum_24h': 10, 'number_of_stuff_min_1h': 2,
         'number_of_stuff_min_2h': 0, 'number_of_stuff_min_24h': 0, 'number_of_stuff_max_1h': 4, 'number_of_stuff_max_2h': 4,
         'number_of_stuff_max_24h': 4, 'number_of_stuff_avg_1h': 3.0, 'number_of_stuff_avg_2h': 2.0, 'number_of_stuff_avg_24h': 2.0},
        {'col1': 5, 'number_of_stuff_sum_1h': 12, 'number_of_stuff_sum_2h': 15, 'number_of_stuff_sum_24h': 15,
         'number_of_stuff_min_1h': 3, 'number_of_stuff_min_2h': 1, 'number_of_stuff_min_24h': 0, 'number_of_stuff_max_1h': 5,
         'number_of_stuff_max_2h': 5, 'number_of_stuff_max_24h': 5, 'number_of_stuff_avg_1h': 4.0, 'number_of_stuff_avg_2h': 3.0,
         'number_of_stuff_avg_24h': 2.5},
        {'col1': 6, 'number_of_stuff_sum_1h': 15, 'number_of_stuff_sum_2h': 20, 'number_of_stuff_sum_24h': 21,
         'number_of_stuff_min_1h': 4, 'number_of_stuff_min_2h': 2, 'number_of_stuff_min_24h': 0, 'number_of_stuff_max_1h': 6,
         'number_of_stuff_max_2h': 6, 'number_of_stuff_max_24h': 6, 'number_of_stuff_avg_1h': 5.0, 'number_of_stuff_avg_2h': 4.0,
         'number_of_stuff_avg_24h': 3.0},
        {'col1': 7, 'number_of_stuff_sum_1h': 18, 'number_of_stuff_sum_2h': 25, 'number_of_stuff_sum_24h': 28,
         'number_of_stuff_min_1h': 5, 'number_of_stuff_min_2h': 3, 'number_of_stuff_min_24h': 0, 'number_of_stuff_max_1h': 7,
         'number_of_stuff_max_2h': 7, 'number_of_stuff_max_24h': 7, 'number_of_stuff_avg_1h': 6.0, 'number_of_stuff_avg_2h': 5.0,
         'number_of_stuff_avg_24h': 3.5},
        {'col1': 8, 'number_of_stuff_sum_1h': 21, 'number_of_stuff_sum_2h': 30, 'number_of_stuff_sum_24h': 36,
         'number_of_stuff_min_1h': 6, 'number_of_stuff_min_2h': 4, 'number_of_stuff_min_24h': 0, 'number_of_stuff_max_1h': 8,
         'number_of_stuff_max_2h': 8, 'number_of_stuff_max_24h': 8, 'number_of_stuff_avg_1h': 7.0, 'number_of_stuff_avg_2h': 6.0,
         'number_of_stuff_avg_24h': 4.0},
        {'col1': 9, 'number_of_stuff_sum_1h': 24, 'number_of_stuff_sum_2h': 35, 'number_of_stuff_sum_24h': 45,
         'number_of_stuff_min_1h': 7, 'number_of_stuff_min_2h': 5, 'number_of_stuff_min_24h': 0, 'number_of_stuff_max_1h': 9,
         'number_of_stuff_max_2h': 9, 'number_of_stuff_max_24h': 9, 'number_of_stuff_avg_1h': 8.0, 'number_of_stuff_avg_2h': 7.0,
         'number_of_stuff_avg_24h': 4.5}
    ]

    assert actual == expected_results, \
        f'actual did not match expected. \n actual: {actual} \n expected: {expected_results}'

    schema = asyncio.run(load_schema(setup_teardown_test))
    expected_schema = {"number_of_stuff": {"period_millis": 600000, "aggregates": ['max', 'min', 'sum', 'count']}}
    _assert_schema_equal(schema, expected_schema)

    other_table = Table(setup_teardown_test, V3ioDriver())
    controller = build_flow([
        Source(),
        AggregateByKey([FieldAggregator("number_of_stuff", "col1", ["sum", "avg", "min", "max"],
                                        SlidingWindows(['1h', '2h', '24h'], '10m')),
                        FieldAggregator("new_aggr", "col1", ["min", "max"],
                                        SlidingWindows(['3h'], '10m'))],
                       other_table),
        Reduce([], lambda acc, x: append_return(acc, x)),
    ]).run()

    base_time = test_base_time + timedelta(minutes=25 * items_in_ingest_batch)
    data = {'col1': items_in_ingest_batch}
    controller.emit(data, 'tal', base_time)

    controller.terminate()
    actual = controller.await_termination()
    expected_results = [
        {'col1': 10, 'number_of_stuff_sum_1h': 27, 'number_of_stuff_sum_2h': 40, 'number_of_stuff_sum_24h': 55, 'number_of_stuff_min_1h': 8,
         'number_of_stuff_min_2h': 6, 'number_of_stuff_min_24h': 0, 'number_of_stuff_max_1h': 10, 'number_of_stuff_max_2h': 10,
         'number_of_stuff_max_24h': 10, 'new_aggr_min_3h': 10, 'new_aggr_max_3h': 10, 'number_of_stuff_avg_1h': 9.0,
         'number_of_stuff_avg_2h': 8.0, 'number_of_stuff_avg_24h': 5.0, 'col1': 10}
    ]

    assert actual == expected_results, \
        f'actual did not match expected. \n actual: {actual} \n expected: {expected_results}'

    schema = asyncio.run(load_schema(setup_teardown_test))
    expected_schema = {"number_of_stuff": {"period_millis": 600000, "aggregates": ["sum", "max", "min", "count"]},
                       "new_aggr": {"period_millis": 600000, "aggregates": ["min", "max"]}}
    _assert_schema_equal(schema, expected_schema)


def test_invalid_modify_schema(setup_teardown_test):
    table = Table(setup_teardown_test, V3ioDriver())

    controller = build_flow([
        Source(),
        AggregateByKey([FieldAggregator("number_of_stuff", "col1", ["sum", "avg", "min", "max"],
                                        SlidingWindows(['1h', '2h', '24h'], '10m'))],
                       table),
        WriteToTable(table),
        Reduce([], lambda acc, x: append_return(acc, x)),
    ]).run()

    items_in_ingest_batch = 10
    for i in range(items_in_ingest_batch):
        data = {'col1': i}
        controller.emit(data, 'tal', test_base_time + timedelta(minutes=25 * i))

    controller.terminate()
    actual = controller.await_termination()
    expected_results = [
        {'col1': 0, 'number_of_stuff_sum_1h': 0, 'number_of_stuff_sum_2h': 0, 'number_of_stuff_sum_24h': 0, 'number_of_stuff_min_1h': 0,
         'number_of_stuff_min_2h': 0, 'number_of_stuff_min_24h': 0, 'number_of_stuff_max_1h': 0, 'number_of_stuff_max_2h': 0,
         'number_of_stuff_max_24h': 0, 'number_of_stuff_avg_1h': 0.0, 'number_of_stuff_avg_2h': 0.0, 'number_of_stuff_avg_24h': 0.0},
        {'col1': 1, 'number_of_stuff_sum_1h': 1, 'number_of_stuff_sum_2h': 1, 'number_of_stuff_sum_24h': 1, 'number_of_stuff_min_1h': 0,
         'number_of_stuff_min_2h': 0, 'number_of_stuff_min_24h': 0, 'number_of_stuff_max_1h': 1, 'number_of_stuff_max_2h': 1,
         'number_of_stuff_max_24h': 1, 'number_of_stuff_avg_1h': 0.5, 'number_of_stuff_avg_2h': 0.5, 'number_of_stuff_avg_24h': 0.5},
        {'col1': 2, 'number_of_stuff_sum_1h': 3, 'number_of_stuff_sum_2h': 3, 'number_of_stuff_sum_24h': 3, 'number_of_stuff_min_1h': 0,
         'number_of_stuff_min_2h': 0, 'number_of_stuff_min_24h': 0, 'number_of_stuff_max_1h': 2, 'number_of_stuff_max_2h': 2,
         'number_of_stuff_max_24h': 2, 'number_of_stuff_avg_1h': 1.0, 'number_of_stuff_avg_2h': 1.0, 'number_of_stuff_avg_24h': 1.0},
        {'col1': 3, 'number_of_stuff_sum_1h': 6, 'number_of_stuff_sum_2h': 6, 'number_of_stuff_sum_24h': 6, 'number_of_stuff_min_1h': 1,
         'number_of_stuff_min_2h': 0, 'number_of_stuff_min_24h': 0, 'number_of_stuff_max_1h': 3, 'number_of_stuff_max_2h': 3,
         'number_of_stuff_max_24h': 3, 'number_of_stuff_avg_1h': 2.0, 'number_of_stuff_avg_2h': 1.5, 'number_of_stuff_avg_24h': 1.5},
        {'col1': 4, 'number_of_stuff_sum_1h': 9, 'number_of_stuff_sum_2h': 10, 'number_of_stuff_sum_24h': 10, 'number_of_stuff_min_1h': 2,
         'number_of_stuff_min_2h': 0, 'number_of_stuff_min_24h': 0, 'number_of_stuff_max_1h': 4, 'number_of_stuff_max_2h': 4,
         'number_of_stuff_max_24h': 4, 'number_of_stuff_avg_1h': 3.0, 'number_of_stuff_avg_2h': 2.0, 'number_of_stuff_avg_24h': 2.0},
        {'col1': 5, 'number_of_stuff_sum_1h': 12, 'number_of_stuff_sum_2h': 15, 'number_of_stuff_sum_24h': 15,
         'number_of_stuff_min_1h': 3, 'number_of_stuff_min_2h': 1, 'number_of_stuff_min_24h': 0, 'number_of_stuff_max_1h': 5,
         'number_of_stuff_max_2h': 5, 'number_of_stuff_max_24h': 5, 'number_of_stuff_avg_1h': 4.0, 'number_of_stuff_avg_2h': 3.0,
         'number_of_stuff_avg_24h': 2.5},
        {'col1': 6, 'number_of_stuff_sum_1h': 15, 'number_of_stuff_sum_2h': 20, 'number_of_stuff_sum_24h': 21,
         'number_of_stuff_min_1h': 4, 'number_of_stuff_min_2h': 2, 'number_of_stuff_min_24h': 0, 'number_of_stuff_max_1h': 6,
         'number_of_stuff_max_2h': 6, 'number_of_stuff_max_24h': 6, 'number_of_stuff_avg_1h': 5.0, 'number_of_stuff_avg_2h': 4.0,
         'number_of_stuff_avg_24h': 3.0},
        {'col1': 7, 'number_of_stuff_sum_1h': 18, 'number_of_stuff_sum_2h': 25, 'number_of_stuff_sum_24h': 28,
         'number_of_stuff_min_1h': 5, 'number_of_stuff_min_2h': 3, 'number_of_stuff_min_24h': 0, 'number_of_stuff_max_1h': 7,
         'number_of_stuff_max_2h': 7, 'number_of_stuff_max_24h': 7, 'number_of_stuff_avg_1h': 6.0, 'number_of_stuff_avg_2h': 5.0,
         'number_of_stuff_avg_24h': 3.5},
        {'col1': 8, 'number_of_stuff_sum_1h': 21, 'number_of_stuff_sum_2h': 30, 'number_of_stuff_sum_24h': 36,
         'number_of_stuff_min_1h': 6, 'number_of_stuff_min_2h': 4, 'number_of_stuff_min_24h': 0, 'number_of_stuff_max_1h': 8,
         'number_of_stuff_max_2h': 8, 'number_of_stuff_max_24h': 8, 'number_of_stuff_avg_1h': 7.0, 'number_of_stuff_avg_2h': 6.0,
         'number_of_stuff_avg_24h': 4.0},
        {'col1': 9, 'number_of_stuff_sum_1h': 24, 'number_of_stuff_sum_2h': 35, 'number_of_stuff_sum_24h': 45,
         'number_of_stuff_min_1h': 7, 'number_of_stuff_min_2h': 5, 'number_of_stuff_min_24h': 0, 'number_of_stuff_max_1h': 9,
         'number_of_stuff_max_2h': 9, 'number_of_stuff_max_24h': 9, 'number_of_stuff_avg_1h': 8.0, 'number_of_stuff_avg_2h': 7.0,
         'number_of_stuff_avg_24h': 4.5}
    ]

    assert actual == expected_results, \
        f'actual did not match expected. \n actual: {actual} \n expected: {expected_results}'

    schema = asyncio.run(load_schema(setup_teardown_test))
    expected_schema = {"number_of_stuff": {"period_millis": 600000, "aggregates": ['max', 'min', 'sum', 'count']}}
    _assert_schema_equal(schema, expected_schema)

    other_table = Table(setup_teardown_test, V3ioDriver())

    try:
        controller = build_flow([
            Source(),
            AggregateByKey([FieldAggregator("number_of_stuff", "col1", ["sum", "avg", "min", "max"],
                                            SlidingWindows(['1h', '24h'], '3m'))],
                           other_table),
            Reduce([], lambda acc, x: append_return(acc, x)),
        ]).run()

        base_time = test_base_time + timedelta(minutes=25 * items_in_ingest_batch)
        data = {'col1': items_in_ingest_batch}
        controller.emit(data, 'tal', base_time)

        controller.terminate()
        controller.await_termination()
    except FlowError as flow_ex:
        assert isinstance(flow_ex.__cause__, ValueError)<|MERGE_RESOLUTION|>--- conflicted
+++ resolved
@@ -3,11 +3,7 @@
 import pytest
 
 from storey import build_flow, Source, Reduce, Table, V3ioDriver, FlowError, MapWithState, AggregateByKey, FieldAggregator, \
-<<<<<<< HEAD
-    QueryByKey, WriteToTable
-=======
     QueryByKey, WriteToTable, Context
->>>>>>> 19ad46b4
 
 from storey.dtypes import SlidingWindows
 from storey.utils import _split_path
@@ -191,7 +187,6 @@
          'number_of_stuff_min_1h': 8, 'number_of_stuff_min_2h': 6, 'number_of_stuff_min_24h': 0,
          'number_of_stuff_max_1h': 9, 'number_of_stuff_max_2h': 9, 'number_of_stuff_max_24h': 9,
          'number_of_stuff_avg_1h': 8.5, 'number_of_stuff_avg_2h': 7.5, 'number_of_stuff_avg_24h': 4.5}
-<<<<<<< HEAD
     ]
 
     assert actual == expected_results, \
@@ -260,8 +255,6 @@
     actual = controller.await_termination()
     expected_results = [
         {'col1': 10, 'number_of_stuff_sum_1h': 17, 'number_of_stuff_avg_2h': 7.5}
-=======
->>>>>>> 19ad46b4
     ]
 
     assert actual == expected_results, \
