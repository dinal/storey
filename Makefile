.PHONY: all
all:
	$(error please pick a target)

.PHONY: lint
lint:
	pipenv run python -m flake8 storey

.PHONY: test
test:
	find storey -name '*.pyc' -exec rm {} \;
	find tests -name '*.pyc' -exec rm {} \;
	pipenv run python -m pytest --ignore=integration -rf -v .

.PHONY: bench
bench:
	find bench -name '*.pyc' -exec rm {} \;
	pipenv run python -m pytest --benchmark-json bench-results.json -rf -v bench/*.py

.PHONY: integration
integration:
	find integration -name '*.pyc' -exec rm {} \;
	pipenv run python -m pytest -rf -v integration

.PHONY: env
env:
	pipenv install -r requirements.txt


.PHONY: dev-env
dev-env: env
	pipenv install -r dev-requirements.txt
	pipenv install -r docs/requirements.txt

.PHONY: dist
dist: dev-env
	pipenv run python -m build --sdist --wheel --outdir dist/ .

.PHONY: set-version
set-version:
	python set-version.py

<<<<<<< HEAD
.PHONY: html-docs
html-docs: ## Build html docs
	rm -f docs/external/*.md
	cd docs && pipenv run make html
=======
.PHONY: docs
docs: # Build html docs
	rm -f docs/external/*.md
	cd docs && pipenv run make html
>>>>>>> 13a49ec9
<|MERGE_RESOLUTION|>--- conflicted
+++ resolved
@@ -26,7 +26,6 @@
 env:
 	pipenv install -r requirements.txt
 
-
 .PHONY: dev-env
 dev-env: env
 	pipenv install -r dev-requirements.txt
@@ -40,14 +39,7 @@
 set-version:
 	python set-version.py
 
-<<<<<<< HEAD
-.PHONY: html-docs
-html-docs: ## Build html docs
-	rm -f docs/external/*.md
-	cd docs && pipenv run make html
-=======
 .PHONY: docs
 docs: # Build html docs
 	rm -f docs/external/*.md
-	cd docs && pipenv run make html
->>>>>>> 13a49ec9
+	cd docs && pipenv run make html